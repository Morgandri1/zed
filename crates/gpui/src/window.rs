--- conflicted
+++ resolved
@@ -43,7 +43,6 @@
 
 /// A global stacking order, which is created by stacking successive z-index values.
 /// Each z-index will always be interpreted in the context of its parent z-index.
-<<<<<<< HEAD
 #[derive(Debug, Deref, DerefMut, Clone, Ord, PartialOrd, PartialEq, Eq, Default)]
 pub struct StackingOrder(SmallVec<[StackingContext; 64]>);
 
@@ -52,14 +51,6 @@
 pub struct StackingContext {
     z_index: u16,
     id: u16,
-=======
-#[derive(Deref, DerefMut, Clone, Ord, PartialOrd, PartialEq, Eq, Default)]
-pub struct StackingOrder {
-    #[deref]
-    #[deref_mut]
-    context_stack: SmallVec<[u8; 64]>,
-    pub(crate) id: u32,
->>>>>>> 9bcf27b0
 }
 
 impl std::fmt::Debug for StackingContext {
@@ -291,131 +282,7 @@
     pub(crate) inner: Box<dyn Any>,
     pub(crate) parent_view_id: EntityId,
     #[cfg(debug_assertions)]
-<<<<<<< HEAD
     type_name: &'static str,
-}
-
-struct RequestedInputHandler {
-    view_id: EntityId,
-    handler: Option<Box<dyn PlatformInputHandler>>,
-}
-
-struct TooltipRequest {
-    view_id: EntityId,
-    tooltip: AnyTooltip,
-}
-
-pub(crate) struct Frame {
-    focus: Option<FocusId>,
-    window_active: bool,
-    pub(crate) element_states: FxHashMap<GlobalElementId, ElementStateBox>,
-    mouse_listeners: FxHashMap<TypeId, Vec<(StackingOrder, EntityId, AnyMouseListener)>>,
-    pub(crate) dispatch_tree: DispatchTree,
-    pub(crate) scene: Scene,
-    pub(crate) depth_map: Vec<(StackingOrder, EntityId, Bounds<Pixels>)>,
-    pub(crate) z_index_stack: StackingOrder,
-    next_stacking_order_id: u16,
-    next_root_z_index: u16,
-    content_mask_stack: Vec<ContentMask<Pixels>>,
-    element_offset_stack: Vec<Point<Pixels>>,
-    requested_input_handler: Option<RequestedInputHandler>,
-    tooltip_request: Option<TooltipRequest>,
-    cursor_styles: FxHashMap<EntityId, CursorStyle>,
-    requested_cursor_style: Option<CursorStyle>,
-    pub(crate) view_stack: Vec<EntityId>,
-    pub(crate) reused_views: FxHashSet<EntityId>,
-
-    #[cfg(any(test, feature = "test-support"))]
-    pub(crate) debug_bounds: collections::FxHashMap<String, Bounds<Pixels>>,
-}
-
-impl Frame {
-    fn new(dispatch_tree: DispatchTree) -> Self {
-        Frame {
-            focus: None,
-            window_active: false,
-            element_states: FxHashMap::default(),
-            mouse_listeners: FxHashMap::default(),
-            dispatch_tree,
-            scene: Scene::default(),
-            depth_map: Vec::new(),
-            z_index_stack: StackingOrder::default(),
-            next_stacking_order_id: 0,
-            next_root_z_index: 0,
-            content_mask_stack: Vec::new(),
-            element_offset_stack: Vec::new(),
-            requested_input_handler: None,
-            tooltip_request: None,
-            cursor_styles: FxHashMap::default(),
-            requested_cursor_style: None,
-            view_stack: Vec::new(),
-            reused_views: FxHashSet::default(),
-
-            #[cfg(any(test, feature = "test-support"))]
-            debug_bounds: FxHashMap::default(),
-        }
-    }
-
-    fn clear(&mut self) {
-        self.element_states.clear();
-        self.mouse_listeners.values_mut().for_each(Vec::clear);
-        self.dispatch_tree.clear();
-        self.depth_map.clear();
-        self.next_stacking_order_id = 0;
-        self.next_root_z_index = 0;
-        self.reused_views.clear();
-        self.scene.clear();
-        self.requested_input_handler.take();
-        self.tooltip_request.take();
-        self.cursor_styles.clear();
-        self.requested_cursor_style.take();
-        debug_assert_eq!(self.view_stack.len(), 0);
-    }
-
-    fn focus_path(&self) -> SmallVec<[FocusId; 8]> {
-        self.focus
-            .map(|focus_id| self.dispatch_tree.focus_path(focus_id))
-            .unwrap_or_default()
-    }
-
-    fn finish(&mut self, prev_frame: &mut Self) {
-        // Reuse mouse listeners that didn't change since the last frame.
-        for (type_id, listeners) in &mut prev_frame.mouse_listeners {
-            let next_listeners = self.mouse_listeners.entry(*type_id).or_default();
-            for (order, view_id, listener) in listeners.drain(..) {
-                if self.reused_views.contains(&view_id) {
-                    next_listeners.push((order, view_id, listener));
-                }
-            }
-        }
-
-        // Reuse entries in the depth map that didn't change since the last frame.
-        for (order, view_id, bounds) in prev_frame.depth_map.drain(..) {
-            if self.reused_views.contains(&view_id) {
-                match self
-                    .depth_map
-                    .binary_search_by(|(level, _, _)| order.cmp(level))
-                {
-                    Ok(i) | Err(i) => self.depth_map.insert(i, (order, view_id, bounds)),
-                }
-            }
-        }
-
-        // Retain element states for views that didn't change since the last frame.
-        for (element_id, state) in prev_frame.element_states.drain() {
-            if self.reused_views.contains(&state.parent_view_id) {
-                self.element_states.entry(element_id).or_insert(state);
-            }
-        }
-
-        // Reuse geometry that didn't change since the last frame.
-        self.scene
-            .reuse_views(&self.reused_views, &mut prev_frame.scene);
-        self.scene.finish();
-    }
-=======
-    pub(crate) type_name: &'static str,
->>>>>>> 9bcf27b0
 }
 
 impl Window {
@@ -1771,156 +1638,6 @@
     fn window_mut(&mut self) -> &mut Window {
         self.borrow_mut()
     }
-<<<<<<< HEAD
-
-    /// Pushes the given element id onto the global stack and invokes the given closure
-    /// with a `GlobalElementId`, which disambiguates the given id in the context of its ancestor
-    /// ids. Because elements are discarded and recreated on each frame, the `GlobalElementId` is
-    /// used to associate state with identified elements across separate frames.
-    fn with_element_id<R>(
-        &mut self,
-        id: Option<impl Into<ElementId>>,
-        f: impl FnOnce(&mut Self) -> R,
-    ) -> R {
-        if let Some(id) = id.map(Into::into) {
-            let window = self.window_mut();
-            window.element_id_stack.push(id);
-            let result = f(self);
-            let window: &mut Window = self.borrow_mut();
-            window.element_id_stack.pop();
-            result
-        } else {
-            f(self)
-        }
-    }
-
-    /// Invoke the given function with the given content mask after intersecting it
-    /// with the current mask.
-    fn with_content_mask<R>(
-        &mut self,
-        mask: Option<ContentMask<Pixels>>,
-        f: impl FnOnce(&mut Self) -> R,
-    ) -> R {
-        if let Some(mask) = mask {
-            let mask = mask.intersect(&self.content_mask());
-            self.window_mut().next_frame.content_mask_stack.push(mask);
-            let result = f(self);
-            self.window_mut().next_frame.content_mask_stack.pop();
-            result
-        } else {
-            f(self)
-        }
-    }
-
-    /// Invoke the given function with the content mask reset to that
-    /// of the window.
-    fn break_content_mask<R>(&mut self, f: impl FnOnce(&mut Self) -> R) -> R {
-        let mask = ContentMask {
-            bounds: Bounds {
-                origin: Point::default(),
-                size: self.window().viewport_size,
-            },
-        };
-
-        let new_root_z_index = post_inc(&mut self.window_mut().next_frame.next_root_z_index);
-        let new_stacking_order_id =
-            post_inc(&mut self.window_mut().next_frame.next_stacking_order_id);
-        let new_context = StackingContext {
-            z_index: new_root_z_index,
-            id: new_stacking_order_id,
-        };
-
-        let old_stacking_order = mem::take(&mut self.window_mut().next_frame.z_index_stack);
-
-        self.window_mut().next_frame.z_index_stack.push(new_context);
-        self.window_mut().next_frame.content_mask_stack.push(mask);
-        let result = f(self);
-        self.window_mut().next_frame.content_mask_stack.pop();
-        self.window_mut().next_frame.z_index_stack = old_stacking_order;
-
-        result
-    }
-
-    /// Called during painting to invoke the given closure in a new stacking context. The given
-    /// z-index is interpreted relative to the previous call to `stack`.
-    fn with_z_index<R>(&mut self, z_index: u16, f: impl FnOnce(&mut Self) -> R) -> R {
-        let new_stacking_order_id =
-            post_inc(&mut self.window_mut().next_frame.next_stacking_order_id);
-        let new_context = StackingContext {
-            z_index,
-            id: new_stacking_order_id,
-        };
-
-        self.window_mut().next_frame.z_index_stack.push(new_context);
-        let result = f(self);
-        self.window_mut().next_frame.z_index_stack.pop();
-
-        result
-    }
-
-    /// Updates the global element offset relative to the current offset. This is used to implement
-    /// scrolling.
-    fn with_element_offset<R>(
-        &mut self,
-        offset: Point<Pixels>,
-        f: impl FnOnce(&mut Self) -> R,
-    ) -> R {
-        if offset.is_zero() {
-            return f(self);
-        };
-
-        let abs_offset = self.element_offset() + offset;
-        self.with_absolute_element_offset(abs_offset, f)
-    }
-
-    /// Updates the global element offset based on the given offset. This is used to implement
-    /// drag handles and other manual painting of elements.
-    fn with_absolute_element_offset<R>(
-        &mut self,
-        offset: Point<Pixels>,
-        f: impl FnOnce(&mut Self) -> R,
-    ) -> R {
-        self.window_mut()
-            .next_frame
-            .element_offset_stack
-            .push(offset);
-        let result = f(self);
-        self.window_mut().next_frame.element_offset_stack.pop();
-        result
-    }
-
-    /// Obtain the current element offset.
-    fn element_offset(&self) -> Point<Pixels> {
-        self.window()
-            .next_frame
-            .element_offset_stack
-            .last()
-            .copied()
-            .unwrap_or_default()
-    }
-
-    /// Obtain the current content mask.
-    fn content_mask(&self) -> ContentMask<Pixels> {
-        self.window()
-            .next_frame
-            .content_mask_stack
-            .last()
-            .cloned()
-            .unwrap_or_else(|| ContentMask {
-                bounds: Bounds {
-                    origin: Point::default(),
-                    size: self.window().viewport_size,
-                },
-            })
-    }
-
-    /// The size of an em for the base font of the application. Adjusting this value allows the
-    /// UI to scale, just like zooming a web page.
-    fn rem_size(&self) -> Pixels {
-        self.window().rem_size
-    }
-=======
->>>>>>> 9bcf27b0
 }
 
 impl Borrow<Window> for WindowContext<'_> {
