use context_menu::{ContextMenu, ContextMenuItem};
use editor::{Cancel, Editor};
use futures::stream::StreamExt;
use gpui::{
    actions,
    anyhow::{anyhow, Result},
    elements::{
        ChildView, ConstrainedBox, Empty, Flex, Label, MouseEventHandler, ParentElement,
        ScrollTarget, Stack, Svg, UniformList, UniformListState,
    },
    geometry::vector::Vector2F,
    impl_internal_actions, keymap,
    platform::CursorStyle,
<<<<<<< HEAD
    AppContext, ClipboardItem, Element, ElementBox, Entity, ModelHandle, MutableAppContext,
    PromptLevel, Task, View, ViewContext, ViewHandle, WeakViewHandle,
=======
    AppContext, Element, ElementBox, Entity, ModelHandle, MutableAppContext, PromptLevel,
    RenderContext, Task, View, ViewContext, ViewHandle,
>>>>>>> 82d6e606
};
use menu::{Confirm, SelectNext, SelectPrev};
use project::{Entry, EntryKind, Project, ProjectEntryId, ProjectPath, Worktree, WorktreeId};
use settings::Settings;
use std::{
    cmp::Ordering,
    collections::{hash_map, HashMap},
    ffi::OsStr,
    ops::Range,
    path::PathBuf,
};
use unicase::UniCase;
use workspace::Workspace;

const NEW_ENTRY_ID: ProjectEntryId = ProjectEntryId::MAX;

pub struct ProjectPanel {
    project: ModelHandle<Project>,
    list: UniformListState,
    visible_entries: Vec<(WorktreeId, Vec<Entry>)>,
    expanded_dir_ids: HashMap<WorktreeId, Vec<ProjectEntryId>>,
    selection: Option<Selection>,
    edit_state: Option<EditState>,
    filename_editor: ViewHandle<Editor>,
<<<<<<< HEAD
    context_menu: ViewHandle<ContextMenu>,
    handle: WeakViewHandle<Self>,
=======
>>>>>>> 82d6e606
}

#[derive(Copy, Clone)]
struct Selection {
    worktree_id: WorktreeId,
    entry_id: ProjectEntryId,
}

#[derive(Clone, Debug)]
struct EditState {
    worktree_id: WorktreeId,
    entry_id: ProjectEntryId,
    is_new_entry: bool,
    is_dir: bool,
    processing_filename: Option<String>,
}

#[derive(Debug, PartialEq, Eq)]
struct EntryDetails {
    filename: String,
    depth: usize,
    kind: EntryKind,
    is_ignored: bool,
    is_expanded: bool,
    is_selected: bool,
    is_editing: bool,
    is_processing: bool,
}

#[derive(Clone)]
pub struct ToggleExpanded(pub ProjectEntryId);

#[derive(Clone)]
pub struct Open {
    pub entry_id: ProjectEntryId,
    pub change_focus: bool,
}

#[derive(Clone)]
pub struct DeployContextMenu {
    pub position: Vector2F,
    pub entry_id: Option<ProjectEntryId>,
}

actions!(
    project_panel,
    [
        ExpandSelectedEntry,
        CollapseSelectedEntry,
        AddDirectory,
        AddFile,
        Copy,
        CopyPath,
        Cut,
        Paste,
        Delete,
        Rename
    ]
);
impl_internal_actions!(project_panel, [Open, ToggleExpanded, DeployContextMenu]);

pub fn init(cx: &mut MutableAppContext) {
    cx.add_action(ProjectPanel::deploy_context_menu);
    cx.add_action(ProjectPanel::expand_selected_entry);
    cx.add_action(ProjectPanel::collapse_selected_entry);
    cx.add_action(ProjectPanel::toggle_expanded);
    cx.add_action(ProjectPanel::select_prev);
    cx.add_action(ProjectPanel::select_next);
    cx.add_action(ProjectPanel::open_entry);
    cx.add_action(ProjectPanel::add_file);
    cx.add_action(ProjectPanel::add_directory);
    cx.add_action(ProjectPanel::rename);
    cx.add_async_action(ProjectPanel::delete);
    cx.add_async_action(ProjectPanel::confirm);
    cx.add_action(ProjectPanel::cancel);
    cx.add_action(ProjectPanel::copy);
    cx.add_action(ProjectPanel::copy_path);
    cx.add_action(ProjectPanel::cut);
    cx.add_action(ProjectPanel::paste);
}

pub enum Event {
    OpenedEntry {
        entry_id: ProjectEntryId,
        focus_opened_item: bool,
    },
}

impl ProjectPanel {
    pub fn new(project: ModelHandle<Project>, cx: &mut ViewContext<Workspace>) -> ViewHandle<Self> {
        let project_panel = cx.add_view(|cx: &mut ViewContext<Self>| {
            cx.observe(&project, |this, _, cx| {
                this.update_visible_entries(None, cx);
                cx.notify();
            })
            .detach();
            cx.subscribe(&project, |this, project, event, cx| match event {
                project::Event::ActiveEntryChanged(Some(entry_id)) => {
                    if let Some(worktree_id) = project.read(cx).worktree_id_for_entry(*entry_id, cx)
                    {
                        this.expand_entry(worktree_id, *entry_id, cx);
                        this.update_visible_entries(Some((worktree_id, *entry_id)), cx);
                        this.autoscroll();
                        cx.notify();
                    }
                }
                project::Event::WorktreeRemoved(id) => {
                    this.expanded_dir_ids.remove(id);
                    this.update_visible_entries(None, cx);
                    cx.notify();
                }
                _ => {}
            })
            .detach();

            let filename_editor = cx.add_view(|cx| {
                Editor::single_line(
                    Some(|theme| {
                        let mut style = theme.project_panel.filename_editor.clone();
                        style.container.background_color.take();
                        style
                    }),
                    cx,
                )
            });

            let mut this = Self {
                project: project.clone(),
                list: Default::default(),
                visible_entries: Default::default(),
                expanded_dir_ids: Default::default(),
                selection: None,
                edit_state: None,
                filename_editor,
<<<<<<< HEAD
                context_menu: cx.add_view(|_| ContextMenu::new()),
                handle: cx.weak_handle(),
=======
>>>>>>> 82d6e606
            };
            this.update_visible_entries(None, cx);
            this
        });
        cx.subscribe(&project_panel, {
            let project_panel = project_panel.downgrade();
            move |workspace, _, event, cx| match event {
                &Event::OpenedEntry {
                    entry_id,
                    focus_opened_item,
                } => {
                    if let Some(worktree) = project.read(cx).worktree_for_entry(entry_id, cx) {
                        if let Some(entry) = worktree.read(cx).entry_for_id(entry_id) {
                            workspace
                                .open_path(
                                    ProjectPath {
                                        worktree_id: worktree.read(cx).id(),
                                        path: entry.path.clone(),
                                    },
                                    focus_opened_item,
                                    cx,
                                )
                                .detach_and_log_err(cx);
                            if !focus_opened_item {
                                if let Some(project_panel) = project_panel.upgrade(cx) {
                                    cx.focus(&project_panel);
                                }
                            }
                        }
                    }
                }
            }
        })
        .detach();

        project_panel
    }

    fn deploy_context_menu(&mut self, action: &DeployContextMenu, cx: &mut ViewContext<Self>) {
        let mut menu_entries = Vec::new();

        if let Some(entry_id) = action.entry_id {
            if let Some(worktree_id) = self.project.read(cx).worktree_id_for_entry(entry_id, cx) {
                self.selection = Some(Selection {
                    worktree_id,
                    entry_id,
                });

                if let Some((worktree, entry)) = self.selected_entry(cx) {
                    let is_root = Some(entry) == worktree.root_entry();
                    menu_entries.push(ContextMenuItem::item(
                        "Add Folder to Project",
                        workspace::AddFolderToProject,
                    ));
                    if is_root {
                        menu_entries.push(ContextMenuItem::item(
                            "Remove Folder from Project",
                            workspace::RemoveFolderFromProject(worktree_id),
                        ));
                    }
                    menu_entries.push(ContextMenuItem::item("New File", AddFile));
                    menu_entries.push(ContextMenuItem::item("New Folder", AddDirectory));
                    menu_entries.push(ContextMenuItem::Separator);
                    menu_entries.push(ContextMenuItem::item("Copy", Copy));
                    menu_entries.push(ContextMenuItem::item("Copy Path", CopyPath));
                    menu_entries.push(ContextMenuItem::item("Cut", Cut));
                    menu_entries.push(ContextMenuItem::Separator);
                    menu_entries.push(ContextMenuItem::item("Rename", Rename));
                    if !is_root {
                        menu_entries.push(ContextMenuItem::item("Delete", Delete));
                    }
                }
            }
        } else {
            self.selection.take();
            menu_entries.push(ContextMenuItem::item(
                "Add Folder to Project",
                workspace::AddFolderToProject,
            ));
        }

        self.context_menu.update(cx, |menu, cx| {
            menu.show(action.position, menu_entries, cx);
        });

        cx.notify();
    }

    fn expand_selected_entry(&mut self, _: &ExpandSelectedEntry, cx: &mut ViewContext<Self>) {
        if let Some((worktree, entry)) = self.selected_entry(cx) {
            let expanded_dir_ids =
                if let Some(expanded_dir_ids) = self.expanded_dir_ids.get_mut(&worktree.id()) {
                    expanded_dir_ids
                } else {
                    return;
                };

            if entry.is_dir() {
                match expanded_dir_ids.binary_search(&entry.id) {
                    Ok(_) => self.select_next(&SelectNext, cx),
                    Err(ix) => {
                        expanded_dir_ids.insert(ix, entry.id);
                        self.update_visible_entries(None, cx);
                        cx.notify();
                    }
                }
            } else {
                let event = Event::OpenedEntry {
                    entry_id: entry.id,
                    focus_opened_item: true,
                };
                cx.emit(event);
            }
        }
    }

    fn collapse_selected_entry(&mut self, _: &CollapseSelectedEntry, cx: &mut ViewContext<Self>) {
        if let Some((worktree, mut entry)) = self.selected_entry(cx) {
            let expanded_dir_ids =
                if let Some(expanded_dir_ids) = self.expanded_dir_ids.get_mut(&worktree.id()) {
                    expanded_dir_ids
                } else {
                    return;
                };

            loop {
                match expanded_dir_ids.binary_search(&entry.id) {
                    Ok(ix) => {
                        expanded_dir_ids.remove(ix);
                        self.update_visible_entries(Some((worktree.id(), entry.id)), cx);
                        cx.notify();
                        break;
                    }
                    Err(_) => {
                        if let Some(parent_entry) =
                            entry.path.parent().and_then(|p| worktree.entry_for_path(p))
                        {
                            entry = parent_entry;
                        } else {
                            break;
                        }
                    }
                }
            }
        }
    }

    fn toggle_expanded(&mut self, action: &ToggleExpanded, cx: &mut ViewContext<Self>) {
        let entry_id = action.0;
        if let Some(worktree_id) = self.project.read(cx).worktree_id_for_entry(entry_id, cx) {
            if let Some(expanded_dir_ids) = self.expanded_dir_ids.get_mut(&worktree_id) {
                match expanded_dir_ids.binary_search(&entry_id) {
                    Ok(ix) => {
                        expanded_dir_ids.remove(ix);
                    }
                    Err(ix) => {
                        expanded_dir_ids.insert(ix, entry_id);
                    }
                }
                self.update_visible_entries(Some((worktree_id, entry_id)), cx);
                cx.focus_self();
            }
        }
    }

    fn select_prev(&mut self, _: &SelectPrev, cx: &mut ViewContext<Self>) {
        if let Some(selection) = self.selection {
            let (mut worktree_ix, mut entry_ix, _) =
                self.index_for_selection(selection).unwrap_or_default();
            if entry_ix > 0 {
                entry_ix -= 1;
            } else {
                if worktree_ix > 0 {
                    worktree_ix -= 1;
                    entry_ix = self.visible_entries[worktree_ix].1.len() - 1;
                } else {
                    return;
                }
            }

            let (worktree_id, worktree_entries) = &self.visible_entries[worktree_ix];
            self.selection = Some(Selection {
                worktree_id: *worktree_id,
                entry_id: worktree_entries[entry_ix].id,
            });
            self.autoscroll();
            cx.notify();
        } else {
            self.select_first(cx);
        }
    }

    fn confirm(&mut self, _: &Confirm, cx: &mut ViewContext<Self>) -> Option<Task<Result<()>>> {
        let edit_state = self.edit_state.as_mut()?;
        cx.focus_self();

        let worktree_id = edit_state.worktree_id;
        let worktree = self.project.read(cx).worktree_for_id(worktree_id, cx)?;
        let entry = worktree.read(cx).entry_for_id(edit_state.entry_id)?.clone();
        let filename = self.filename_editor.read(cx).text(cx);

        let edit_task;
        let edited_entry_id;

        if edit_state.is_new_entry {
            self.selection = Some(Selection {
                worktree_id,
                entry_id: NEW_ENTRY_ID,
            });
            let new_path = entry.path.join(&filename);
            edited_entry_id = NEW_ENTRY_ID;
            edit_task = self.project.update(cx, |project, cx| {
                project.create_entry((edit_state.worktree_id, new_path), edit_state.is_dir, cx)
            })?;
        } else {
            let new_path = if let Some(parent) = entry.path.clone().parent() {
                parent.join(&filename)
            } else {
                filename.clone().into()
            };
            edited_entry_id = entry.id;
            edit_task = self.project.update(cx, |project, cx| {
                project.rename_entry(entry.id, new_path, cx)
            })?;
        };

        edit_state.processing_filename = Some(filename);
        cx.notify();

        Some(cx.spawn(|this, mut cx| async move {
            let new_entry = edit_task.await;
            this.update(&mut cx, |this, cx| {
                this.edit_state.take();
                cx.notify();
            });

            let new_entry = new_entry?;
            this.update(&mut cx, |this, cx| {
                if let Some(selection) = &mut this.selection {
                    if selection.entry_id == edited_entry_id {
                        selection.worktree_id = worktree_id;
                        selection.entry_id = new_entry.id;
                    }
                }
                this.update_visible_entries(None, cx);
                cx.notify();
            });
            Ok(())
        }))
    }

    fn cancel(&mut self, _: &Cancel, cx: &mut ViewContext<Self>) {
        self.edit_state = None;
        self.update_visible_entries(None, cx);
        cx.focus_self();
        cx.notify();
    }

    fn open_entry(&mut self, action: &Open, cx: &mut ViewContext<Self>) {
        cx.emit(Event::OpenedEntry {
            entry_id: action.entry_id,
            focus_opened_item: action.change_focus,
        });
    }

    fn add_file(&mut self, _: &AddFile, cx: &mut ViewContext<Self>) {
        self.add_entry(false, cx)
    }

    fn add_directory(&mut self, _: &AddDirectory, cx: &mut ViewContext<Self>) {
        self.add_entry(true, cx)
    }

    fn add_entry(&mut self, is_dir: bool, cx: &mut ViewContext<Self>) {
        if let Some(Selection {
            worktree_id,
            entry_id,
        }) = self.selection
        {
            let directory_id;
            if let Some((worktree, expanded_dir_ids)) = self
                .project
                .read(cx)
                .worktree_for_id(worktree_id, cx)
                .zip(self.expanded_dir_ids.get_mut(&worktree_id))
            {
                let worktree = worktree.read(cx);
                if let Some(mut entry) = worktree.entry_for_id(entry_id) {
                    loop {
                        if entry.is_dir() {
                            if let Err(ix) = expanded_dir_ids.binary_search(&entry.id) {
                                expanded_dir_ids.insert(ix, entry.id);
                            }
                            directory_id = entry.id;
                            break;
                        } else {
                            if let Some(parent_path) = entry.path.parent() {
                                if let Some(parent_entry) = worktree.entry_for_path(parent_path) {
                                    entry = parent_entry;
                                    continue;
                                }
                            }
                            return;
                        }
                    }
                } else {
                    return;
                };
            } else {
                return;
            };

            self.edit_state = Some(EditState {
                worktree_id,
                entry_id: directory_id,
                is_new_entry: true,
                is_dir,
                processing_filename: None,
            });
            self.filename_editor
                .update(cx, |editor, cx| editor.clear(cx));
            cx.focus(&self.filename_editor);
            self.update_visible_entries(Some((worktree_id, NEW_ENTRY_ID)), cx);
            cx.notify();
        }
    }

    fn rename(&mut self, _: &Rename, cx: &mut ViewContext<Self>) {
        if let Some(Selection {
            worktree_id,
            entry_id,
        }) = self.selection
        {
            if let Some(worktree) = self.project.read(cx).worktree_for_id(worktree_id, cx) {
                if let Some(entry) = worktree.read(cx).entry_for_id(entry_id) {
                    self.edit_state = Some(EditState {
                        worktree_id,
                        entry_id,
                        is_new_entry: false,
                        is_dir: entry.is_dir(),
                        processing_filename: None,
                    });
                    let filename = entry
                        .path
                        .file_name()
                        .map_or(String::new(), |s| s.to_string_lossy().to_string());
                    self.filename_editor.update(cx, |editor, cx| {
                        editor.set_text(filename, cx);
                        editor.select_all(&Default::default(), cx);
                    });
                    cx.focus(&self.filename_editor);
                    self.update_visible_entries(None, cx);
                    cx.notify();
                }
            }
        }
    }

    fn delete(&mut self, _: &Delete, cx: &mut ViewContext<Self>) -> Option<Task<Result<()>>> {
        let Selection { entry_id, .. } = self.selection?;
        let path = self.project.read(cx).path_for_entry(entry_id, cx)?.path;
        let file_name = path.file_name()?;

        let mut answer = cx.prompt(
            PromptLevel::Info,
            &format!("Delete {file_name:?}?"),
            &["Delete", "Cancel"],
        );
        Some(cx.spawn(|this, mut cx| async move {
            if answer.next().await != Some(0) {
                return Ok(());
            }
            this.update(&mut cx, |this, cx| {
                this.project
                    .update(cx, |project, cx| project.delete_entry(entry_id, cx))
                    .ok_or_else(|| anyhow!("no such entry"))
            })?
            .await
        }))
    }

    fn select_next(&mut self, _: &SelectNext, cx: &mut ViewContext<Self>) {
        if let Some(selection) = self.selection {
            let (mut worktree_ix, mut entry_ix, _) =
                self.index_for_selection(selection).unwrap_or_default();
            if let Some((_, worktree_entries)) = self.visible_entries.get(worktree_ix) {
                if entry_ix + 1 < worktree_entries.len() {
                    entry_ix += 1;
                } else {
                    worktree_ix += 1;
                    entry_ix = 0;
                }
            }

            if let Some((worktree_id, worktree_entries)) = self.visible_entries.get(worktree_ix) {
                if let Some(entry) = worktree_entries.get(entry_ix) {
                    self.selection = Some(Selection {
                        worktree_id: *worktree_id,
                        entry_id: entry.id,
                    });
                    self.autoscroll();
                    cx.notify();
                }
            }
        } else {
            self.select_first(cx);
        }
    }

    fn select_first(&mut self, cx: &mut ViewContext<Self>) {
        let worktree = self
            .visible_entries
            .first()
            .and_then(|(worktree_id, _)| self.project.read(cx).worktree_for_id(*worktree_id, cx));
        if let Some(worktree) = worktree {
            let worktree = worktree.read(cx);
            let worktree_id = worktree.id();
            if let Some(root_entry) = worktree.root_entry() {
                self.selection = Some(Selection {
                    worktree_id,
                    entry_id: root_entry.id,
                });
                self.autoscroll();
                cx.notify();
            }
        }
    }

    fn autoscroll(&mut self) {
        if let Some((_, _, index)) = self.selection.and_then(|s| self.index_for_selection(s)) {
            self.list.scroll_to(ScrollTarget::Show(index));
        }
    }

    fn cut(&mut self, _: &Cut, cx: &mut ViewContext<Self>) {
        todo!()
    }

    fn copy(&mut self, _: &Copy, cx: &mut ViewContext<Self>) {
        todo!()
    }

    fn paste(&mut self, _: &Paste, cx: &mut ViewContext<Self>) {
        todo!()
    }

    fn copy_path(&mut self, _: &CopyPath, cx: &mut ViewContext<Self>) {
        if let Some((worktree, entry)) = self.selected_entry(cx) {
            let mut path = PathBuf::new();
            path.push(worktree.root_name());
            path.push(&entry.path);
            cx.write_to_clipboard(ClipboardItem::new(path.to_string_lossy().to_string()));
        }
    }

    fn index_for_selection(&self, selection: Selection) -> Option<(usize, usize, usize)> {
        let mut worktree_index = 0;
        let mut entry_index = 0;
        let mut visible_entries_index = 0;
        for (worktree_id, worktree_entries) in &self.visible_entries {
            if *worktree_id == selection.worktree_id {
                for entry in worktree_entries {
                    if entry.id == selection.entry_id {
                        return Some((worktree_index, entry_index, visible_entries_index));
                    } else {
                        visible_entries_index += 1;
                        entry_index += 1;
                    }
                }
                break;
            } else {
                visible_entries_index += worktree_entries.len();
            }
            worktree_index += 1;
        }
        None
    }

    fn selected_entry<'a>(&self, cx: &'a AppContext) -> Option<(&'a Worktree, &'a project::Entry)> {
        let selection = self.selection?;
        let project = self.project.read(cx);
        let worktree = project.worktree_for_id(selection.worktree_id, cx)?.read(cx);
        Some((worktree, worktree.entry_for_id(selection.entry_id)?))
    }

    fn update_visible_entries(
        &mut self,
        new_selected_entry: Option<(WorktreeId, ProjectEntryId)>,
        cx: &mut ViewContext<Self>,
    ) {
        let worktrees = self
            .project
            .read(cx)
            .worktrees(cx)
            .filter(|worktree| worktree.read(cx).is_visible());
        self.visible_entries.clear();

        for worktree in worktrees {
            let snapshot = worktree.read(cx).snapshot();
            let worktree_id = snapshot.id();

            let expanded_dir_ids = match self.expanded_dir_ids.entry(worktree_id) {
                hash_map::Entry::Occupied(e) => e.into_mut(),
                hash_map::Entry::Vacant(e) => {
                    // The first time a worktree's root entry becomes available,
                    // mark that root entry as expanded.
                    if let Some(entry) = snapshot.root_entry() {
                        e.insert(vec![entry.id]).as_slice()
                    } else {
                        &[]
                    }
                }
            };

            let mut new_entry_parent_id = None;
            let mut new_entry_kind = EntryKind::Dir;
            if let Some(edit_state) = &self.edit_state {
                if edit_state.worktree_id == worktree_id && edit_state.is_new_entry {
                    new_entry_parent_id = Some(edit_state.entry_id);
                    new_entry_kind = if edit_state.is_dir {
                        EntryKind::Dir
                    } else {
                        EntryKind::File(Default::default())
                    };
                }
            }

            let mut visible_worktree_entries = Vec::new();
            let mut entry_iter = snapshot.entries(true);
            while let Some(entry) = entry_iter.entry() {
                visible_worktree_entries.push(entry.clone());
                if Some(entry.id) == new_entry_parent_id {
                    visible_worktree_entries.push(Entry {
                        id: NEW_ENTRY_ID,
                        kind: new_entry_kind,
                        path: entry.path.join("\0").into(),
                        inode: 0,
                        mtime: entry.mtime,
                        is_symlink: false,
                        is_ignored: false,
                    });
                }
                if expanded_dir_ids.binary_search(&entry.id).is_err() {
                    if entry_iter.advance_to_sibling() {
                        continue;
                    }
                }
                entry_iter.advance();
            }
            visible_worktree_entries.sort_by(|entry_a, entry_b| {
                let mut components_a = entry_a.path.components().peekable();
                let mut components_b = entry_b.path.components().peekable();
                loop {
                    match (components_a.next(), components_b.next()) {
                        (Some(component_a), Some(component_b)) => {
                            let a_is_file = components_a.peek().is_none() && entry_a.is_file();
                            let b_is_file = components_b.peek().is_none() && entry_b.is_file();
                            let ordering = a_is_file.cmp(&b_is_file).then_with(|| {
                                let name_a =
                                    UniCase::new(component_a.as_os_str().to_string_lossy());
                                let name_b =
                                    UniCase::new(component_b.as_os_str().to_string_lossy());
                                name_a.cmp(&name_b)
                            });
                            if !ordering.is_eq() {
                                return ordering;
                            }
                        }
                        (Some(_), None) => break Ordering::Greater,
                        (None, Some(_)) => break Ordering::Less,
                        (None, None) => break Ordering::Equal,
                    }
                }
            });
            self.visible_entries
                .push((worktree_id, visible_worktree_entries));
        }

        if let Some((worktree_id, entry_id)) = new_selected_entry {
            self.selection = Some(Selection {
                worktree_id,
                entry_id,
            });
        }
    }

    fn expand_entry(
        &mut self,
        worktree_id: WorktreeId,
        entry_id: ProjectEntryId,
        cx: &mut ViewContext<Self>,
    ) {
        let project = self.project.read(cx);
        if let Some((worktree, expanded_dir_ids)) = project
            .worktree_for_id(worktree_id, cx)
            .zip(self.expanded_dir_ids.get_mut(&worktree_id))
        {
            let worktree = worktree.read(cx);

            if let Some(mut entry) = worktree.entry_for_id(entry_id) {
                loop {
                    if let Err(ix) = expanded_dir_ids.binary_search(&entry.id) {
                        expanded_dir_ids.insert(ix, entry.id);
                    }

                    if let Some(parent_entry) =
                        entry.path.parent().and_then(|p| worktree.entry_for_path(p))
                    {
                        entry = parent_entry;
                    } else {
                        break;
                    }
                }
            }
        }
    }

    fn for_each_visible_entry(
        &self,
        range: Range<usize>,
        cx: &mut RenderContext<ProjectPanel>,
        mut callback: impl FnMut(ProjectEntryId, EntryDetails, &mut RenderContext<ProjectPanel>),
    ) {
        let mut ix = 0;
        for (worktree_id, visible_worktree_entries) in &self.visible_entries {
            if ix >= range.end {
                return;
            }

            if ix + visible_worktree_entries.len() <= range.start {
                ix += visible_worktree_entries.len();
                continue;
            }

            let end_ix = range.end.min(ix + visible_worktree_entries.len());
            if let Some(worktree) = self.project.read(cx).worktree_for_id(*worktree_id, cx) {
                let snapshot = worktree.read(cx).snapshot();
                let expanded_entry_ids = self
                    .expanded_dir_ids
                    .get(&snapshot.id())
                    .map(Vec::as_slice)
                    .unwrap_or(&[]);
                let root_name = OsStr::new(snapshot.root_name());
                for entry in &visible_worktree_entries[range.start.saturating_sub(ix)..end_ix - ix]
                {
                    let mut details = EntryDetails {
                        filename: entry
                            .path
                            .file_name()
                            .unwrap_or(root_name)
                            .to_string_lossy()
                            .to_string(),
                        depth: entry.path.components().count(),
                        kind: entry.kind,
                        is_ignored: entry.is_ignored,
                        is_expanded: expanded_entry_ids.binary_search(&entry.id).is_ok(),
                        is_selected: self.selection.map_or(false, |e| {
                            e.worktree_id == snapshot.id() && e.entry_id == entry.id
                        }),
                        is_editing: false,
                        is_processing: false,
                    };
                    if let Some(edit_state) = &self.edit_state {
                        let is_edited_entry = if edit_state.is_new_entry {
                            entry.id == NEW_ENTRY_ID
                        } else {
                            entry.id == edit_state.entry_id
                        };
                        if is_edited_entry {
                            if let Some(processing_filename) = &edit_state.processing_filename {
                                details.is_processing = true;
                                details.filename.clear();
                                details.filename.push_str(&processing_filename);
                            } else {
                                if edit_state.is_new_entry {
                                    details.filename.clear();
                                }
                                details.is_editing = true;
                            }
                        }
                    }

                    callback(entry.id, details, cx);
                }
            }
            ix = end_ix;
        }
    }

    fn render_entry(
        entry_id: ProjectEntryId,
        details: EntryDetails,
        editor: &ViewHandle<Editor>,
        theme: &theme::ProjectPanel,
        cx: &mut RenderContext<Self>,
    ) -> ElementBox {
        let kind = details.kind;
        let show_editor = details.is_editing && !details.is_processing;
        MouseEventHandler::new::<Self, _, _>(entry_id.to_usize(), cx, |state, _| {
            let padding = theme.container.padding.left + details.depth as f32 * theme.indent_width;
            let mut style = theme.entry.style_for(state, details.is_selected).clone();
            if details.is_ignored {
                style.text.color.fade_out(theme.ignored_entry_fade);
                style.icon_color.fade_out(theme.ignored_entry_fade);
            }
            let row_container_style = if show_editor {
                theme.filename_editor.container
            } else {
                style.container
            };
            Flex::row()
                .with_child(
                    ConstrainedBox::new(if kind == EntryKind::Dir {
                        if details.is_expanded {
                            Svg::new("icons/disclosure-open.svg")
                                .with_color(style.icon_color)
                                .boxed()
                        } else {
                            Svg::new("icons/disclosure-closed.svg")
                                .with_color(style.icon_color)
                                .boxed()
                        }
                    } else {
                        Empty::new().boxed()
                    })
                    .with_max_width(style.icon_size)
                    .with_max_height(style.icon_size)
                    .aligned()
                    .constrained()
                    .with_width(style.icon_size)
                    .boxed(),
                )
                .with_child(if show_editor {
                    ChildView::new(editor.clone())
                        .contained()
                        .with_margin_left(theme.entry.default.icon_spacing)
                        .aligned()
                        .left()
                        .flex(1.0, true)
                        .boxed()
                } else {
                    Label::new(details.filename, style.text.clone())
                        .contained()
                        .with_margin_left(style.icon_spacing)
                        .aligned()
                        .left()
                        .boxed()
                })
                .constrained()
                .with_height(theme.entry.default.height)
                .contained()
                .with_style(row_container_style)
                .with_padding_left(padding)
                .boxed()
        })
        .on_click(move |_, click_count, cx| {
            if kind == EntryKind::Dir {
                cx.dispatch_action(ToggleExpanded(entry_id))
            } else {
                cx.dispatch_action(Open {
                    entry_id,
                    change_focus: click_count > 1,
                })
            }
        })
        .on_right_mouse_down(move |position, cx| {
            cx.dispatch_action(DeployContextMenu {
                entry_id: Some(entry_id),
                position,
            })
        })
        .with_cursor_style(CursorStyle::PointingHand)
        .boxed()
    }
}

impl View for ProjectPanel {
    fn ui_name() -> &'static str {
        "ProjectPanel"
    }

<<<<<<< HEAD
    fn render(&mut self, cx: &mut gpui::RenderContext<'_, Self>) -> gpui::ElementBox {
        enum Tag {}
        let theme = &cx.global::<Settings>().theme.project_panel;
        let mut container_style = theme.container;
        let padding = std::mem::take(&mut container_style.padding);
        let handle = self.handle.clone();
        Stack::new()
            .with_child(
                MouseEventHandler::new::<Tag, _, _>(0, cx, |_, _| {
                    UniformList::new(
                        self.list.clone(),
                        self.visible_entries
                            .iter()
                            .map(|(_, worktree_entries)| worktree_entries.len())
                            .sum(),
                        move |range, items, cx| {
                            let theme = cx.global::<Settings>().theme.clone();
                            let this = handle.upgrade(cx).unwrap();
                            this.update(cx.app, |this, cx| {
                                this.for_each_visible_entry(
                                    range.clone(),
                                    cx,
                                    |id, details, cx| {
                                        items.push(Self::render_entry(
                                            id,
                                            details,
                                            &this.filename_editor,
                                            &theme.project_panel,
                                            cx,
                                        ));
                                    },
                                );
                            })
                        },
                    )
                    .with_padding_top(padding.top)
                    .with_padding_bottom(padding.bottom)
                    .contained()
                    .with_style(container_style)
                    .expanded()
                    .boxed()
                })
                .on_right_mouse_down(move |position, cx| {
                    cx.dispatch_action(DeployContextMenu {
                        entry_id: None,
                        position,
                    })
                })
                .boxed(),
            )
            .with_child(ChildView::new(&self.context_menu).boxed())
            .boxed()
=======
    fn render(&mut self, cx: &mut RenderContext<'_, Self>) -> gpui::ElementBox {
        let theme = &cx.global::<Settings>().theme.project_panel;
        let mut container_style = theme.container;
        let padding = std::mem::take(&mut container_style.padding);
        UniformList::new(
            self.list.clone(),
            self.visible_entries
                .iter()
                .map(|(_, worktree_entries)| worktree_entries.len())
                .sum(),
            cx,
            move |this, range, items, cx| {
                let theme = cx.global::<Settings>().theme.clone();
                this.for_each_visible_entry(range.clone(), cx, |id, details, cx| {
                    items.push(Self::render_entry(
                        id,
                        details,
                        &this.filename_editor,
                        &theme.project_panel,
                        cx,
                    ));
                });
            },
        )
        .with_padding_top(padding.top)
        .with_padding_bottom(padding.bottom)
        .contained()
        .with_style(container_style)
        .boxed()
>>>>>>> 82d6e606
    }

    fn keymap_context(&self, _: &AppContext) -> keymap::Context {
        let mut cx = Self::default_keymap_context();
        cx.set.insert("menu".into());
        cx
    }
}

impl Entity for ProjectPanel {
    type Event = Event;
}

impl workspace::sidebar::SidebarItem for ProjectPanel {
    fn should_show_badge(&self, _: &AppContext) -> bool {
        false
    }
}

#[cfg(test)]
mod tests {
    use super::*;
    use gpui::{TestAppContext, ViewHandle};
    use project::FakeFs;
    use serde_json::json;
    use std::{collections::HashSet, path::Path};

    #[gpui::test]
    async fn test_visible_list(cx: &mut gpui::TestAppContext) {
        cx.foreground().forbid_parking();
        cx.update(|cx| {
            let settings = Settings::test(cx);
            cx.set_global(settings);
        });

        let fs = FakeFs::new(cx.background());
        fs.insert_tree(
            "/root1",
            json!({
                ".dockerignore": "",
                ".git": {
                    "HEAD": "",
                },
                "a": {
                    "0": { "q": "", "r": "", "s": "" },
                    "1": { "t": "", "u": "" },
                    "2": { "v": "", "w": "", "x": "", "y": "" },
                },
                "b": {
                    "3": { "Q": "" },
                    "4": { "R": "", "S": "", "T": "", "U": "" },
                },
                "C": {
                    "5": {},
                    "6": { "V": "", "W": "" },
                    "7": { "X": "" },
                    "8": { "Y": {}, "Z": "" }
                }
            }),
        )
        .await;
        fs.insert_tree(
            "/root2",
            json!({
                "d": {
                    "9": ""
                },
                "e": {}
            }),
        )
        .await;

        let project = Project::test(fs.clone(), ["/root1".as_ref(), "/root2".as_ref()], cx).await;
        let (_, workspace) = cx.add_window(|cx| Workspace::new(project.clone(), cx));
        let panel = workspace.update(cx, |_, cx| ProjectPanel::new(project, cx));
        assert_eq!(
            visible_entries_as_strings(&panel, 0..50, cx),
            &[
                "v root1",
                "    > .git",
                "    > a",
                "    > b",
                "    > C",
                "      .dockerignore",
                "v root2",
                "    > d",
                "    > e",
            ]
        );

        toggle_expand_dir(&panel, "root1/b", cx);
        assert_eq!(
            visible_entries_as_strings(&panel, 0..50, cx),
            &[
                "v root1",
                "    > .git",
                "    > a",
                "    v b  <== selected",
                "        > 3",
                "        > 4",
                "    > C",
                "      .dockerignore",
                "v root2",
                "    > d",
                "    > e",
            ]
        );

        assert_eq!(
            visible_entries_as_strings(&panel, 6..9, cx),
            &[
                //
                "    > C",
                "      .dockerignore",
                "v root2",
            ]
        );
    }

    #[gpui::test(iterations = 30)]
    async fn test_editing_files(cx: &mut gpui::TestAppContext) {
        cx.foreground().forbid_parking();
        cx.update(|cx| {
            let settings = Settings::test(cx);
            cx.set_global(settings);
        });

        let fs = FakeFs::new(cx.background());
        fs.insert_tree(
            "/root1",
            json!({
                ".dockerignore": "",
                ".git": {
                    "HEAD": "",
                },
                "a": {
                    "0": { "q": "", "r": "", "s": "" },
                    "1": { "t": "", "u": "" },
                    "2": { "v": "", "w": "", "x": "", "y": "" },
                },
                "b": {
                    "3": { "Q": "" },
                    "4": { "R": "", "S": "", "T": "", "U": "" },
                },
                "C": {
                    "5": {},
                    "6": { "V": "", "W": "" },
                    "7": { "X": "" },
                    "8": { "Y": {}, "Z": "" }
                }
            }),
        )
        .await;
        fs.insert_tree(
            "/root2",
            json!({
                "d": {
                    "9": ""
                },
                "e": {}
            }),
        )
        .await;

        let project = Project::test(fs.clone(), ["/root1".as_ref(), "/root2".as_ref()], cx).await;
        let (_, workspace) = cx.add_window(|cx| Workspace::new(project.clone(), cx));
        let panel = workspace.update(cx, |_, cx| ProjectPanel::new(project, cx));

        select_path(&panel, "root1", cx);
        assert_eq!(
            visible_entries_as_strings(&panel, 0..10, cx),
            &[
                "v root1  <== selected",
                "    > .git",
                "    > a",
                "    > b",
                "    > C",
                "      .dockerignore",
                "v root2",
                "    > d",
                "    > e",
            ]
        );

        // Add a file with the root folder selected. The filename editor is placed
        // before the first file in the root folder.
        panel.update(cx, |panel, cx| panel.add_file(&AddFile, cx));
        assert!(panel.read_with(cx, |panel, cx| panel.filename_editor.is_focused(cx)));
        assert_eq!(
            visible_entries_as_strings(&panel, 0..10, cx),
            &[
                "v root1",
                "    > .git",
                "    > a",
                "    > b",
                "    > C",
                "      [EDITOR: '']  <== selected",
                "      .dockerignore",
                "v root2",
                "    > d",
                "    > e",
            ]
        );

        let confirm = panel.update(cx, |panel, cx| {
            panel
                .filename_editor
                .update(cx, |editor, cx| editor.set_text("the-new-filename", cx));
            panel.confirm(&Confirm, cx).unwrap()
        });
        assert_eq!(
            visible_entries_as_strings(&panel, 0..10, cx),
            &[
                "v root1",
                "    > .git",
                "    > a",
                "    > b",
                "    > C",
                "      [PROCESSING: 'the-new-filename']  <== selected",
                "      .dockerignore",
                "v root2",
                "    > d",
                "    > e",
            ]
        );

        confirm.await.unwrap();
        assert_eq!(
            visible_entries_as_strings(&panel, 0..10, cx),
            &[
                "v root1",
                "    > .git",
                "    > a",
                "    > b",
                "    > C",
                "      .dockerignore",
                "      the-new-filename  <== selected",
                "v root2",
                "    > d",
                "    > e",
            ]
        );

        select_path(&panel, "root1/b", cx);
        panel.update(cx, |panel, cx| panel.add_file(&AddFile, cx));
        assert_eq!(
            visible_entries_as_strings(&panel, 0..10, cx),
            &[
                "v root1",
                "    > .git",
                "    > a",
                "    v b",
                "        > 3",
                "        > 4",
                "          [EDITOR: '']  <== selected",
                "    > C",
                "      .dockerignore",
                "      the-new-filename",
            ]
        );

        panel
            .update(cx, |panel, cx| {
                panel
                    .filename_editor
                    .update(cx, |editor, cx| editor.set_text("another-filename", cx));
                panel.confirm(&Confirm, cx).unwrap()
            })
            .await
            .unwrap();
        assert_eq!(
            visible_entries_as_strings(&panel, 0..10, cx),
            &[
                "v root1",
                "    > .git",
                "    > a",
                "    v b",
                "        > 3",
                "        > 4",
                "          another-filename  <== selected",
                "    > C",
                "      .dockerignore",
                "      the-new-filename",
            ]
        );

        select_path(&panel, "root1/b/another-filename", cx);
        panel.update(cx, |panel, cx| panel.rename(&Rename, cx));
        assert_eq!(
            visible_entries_as_strings(&panel, 0..10, cx),
            &[
                "v root1",
                "    > .git",
                "    > a",
                "    v b",
                "        > 3",
                "        > 4",
                "          [EDITOR: 'another-filename']  <== selected",
                "    > C",
                "      .dockerignore",
                "      the-new-filename",
            ]
        );

        let confirm = panel.update(cx, |panel, cx| {
            panel
                .filename_editor
                .update(cx, |editor, cx| editor.set_text("a-different-filename", cx));
            panel.confirm(&Confirm, cx).unwrap()
        });
        assert_eq!(
            visible_entries_as_strings(&panel, 0..10, cx),
            &[
                "v root1",
                "    > .git",
                "    > a",
                "    v b",
                "        > 3",
                "        > 4",
                "          [PROCESSING: 'a-different-filename']  <== selected",
                "    > C",
                "      .dockerignore",
                "      the-new-filename",
            ]
        );

        confirm.await.unwrap();
        assert_eq!(
            visible_entries_as_strings(&panel, 0..10, cx),
            &[
                "v root1",
                "    > .git",
                "    > a",
                "    v b",
                "        > 3",
                "        > 4",
                "          a-different-filename  <== selected",
                "    > C",
                "      .dockerignore",
                "      the-new-filename",
            ]
        );

        panel.update(cx, |panel, cx| panel.add_directory(&AddDirectory, cx));
        assert_eq!(
            visible_entries_as_strings(&panel, 0..10, cx),
            &[
                "v root1",
                "    > .git",
                "    > a",
                "    v b",
                "        > [EDITOR: '']  <== selected",
                "        > 3",
                "        > 4",
                "          a-different-filename",
                "    > C",
                "      .dockerignore",
            ]
        );

        let confirm = panel.update(cx, |panel, cx| {
            panel
                .filename_editor
                .update(cx, |editor, cx| editor.set_text("new-dir", cx));
            panel.confirm(&Confirm, cx).unwrap()
        });
        panel.update(cx, |panel, cx| panel.select_next(&Default::default(), cx));
        assert_eq!(
            visible_entries_as_strings(&panel, 0..10, cx),
            &[
                "v root1",
                "    > .git",
                "    > a",
                "    v b",
                "        > [PROCESSING: 'new-dir']",
                "        > 3  <== selected",
                "        > 4",
                "          a-different-filename",
                "    > C",
                "      .dockerignore",
            ]
        );

        confirm.await.unwrap();
        assert_eq!(
            visible_entries_as_strings(&panel, 0..10, cx),
            &[
                "v root1",
                "    > .git",
                "    > a",
                "    v b",
                "        > 3  <== selected",
                "        > 4",
                "        > new-dir",
                "          a-different-filename",
                "    > C",
                "      .dockerignore",
            ]
        );
    }

    fn toggle_expand_dir(
        panel: &ViewHandle<ProjectPanel>,
        path: impl AsRef<Path>,
        cx: &mut TestAppContext,
    ) {
        let path = path.as_ref();
        panel.update(cx, |panel, cx| {
            for worktree in panel.project.read(cx).worktrees(cx).collect::<Vec<_>>() {
                let worktree = worktree.read(cx);
                if let Ok(relative_path) = path.strip_prefix(worktree.root_name()) {
                    let entry_id = worktree.entry_for_path(relative_path).unwrap().id;
                    panel.toggle_expanded(&ToggleExpanded(entry_id), cx);
                    return;
                }
            }
            panic!("no worktree for path {:?}", path);
        });
    }

    fn select_path(
        panel: &ViewHandle<ProjectPanel>,
        path: impl AsRef<Path>,
        cx: &mut TestAppContext,
    ) {
        let path = path.as_ref();
        panel.update(cx, |panel, cx| {
            for worktree in panel.project.read(cx).worktrees(cx).collect::<Vec<_>>() {
                let worktree = worktree.read(cx);
                if let Ok(relative_path) = path.strip_prefix(worktree.root_name()) {
                    let entry_id = worktree.entry_for_path(relative_path).unwrap().id;
                    panel.selection = Some(Selection {
                        worktree_id: worktree.id(),
                        entry_id,
                    });
                    return;
                }
            }
            panic!("no worktree for path {:?}", path);
        });
    }

    fn visible_entries_as_strings(
        panel: &ViewHandle<ProjectPanel>,
        range: Range<usize>,
        cx: &mut TestAppContext,
    ) -> Vec<String> {
        let mut result = Vec::new();
        let mut project_entries = HashSet::new();
        let mut has_editor = false;
        cx.render(panel, |panel, cx| {
            panel.for_each_visible_entry(range, cx, |project_entry, details, _| {
                if details.is_editing {
                    assert!(!has_editor, "duplicate editor entry");
                    has_editor = true;
                } else {
                    assert!(
                        project_entries.insert(project_entry),
                        "duplicate project entry {:?} {:?}",
                        project_entry,
                        details
                    );
                }

                let indent = "    ".repeat(details.depth);
                let icon = if matches!(details.kind, EntryKind::Dir | EntryKind::PendingDir) {
                    if details.is_expanded {
                        "v "
                    } else {
                        "> "
                    }
                } else {
                    "  "
                };
                let name = if details.is_editing {
                    format!("[EDITOR: '{}']", details.filename)
                } else if details.is_processing {
                    format!("[PROCESSING: '{}']", details.filename)
                } else {
                    details.filename.clone()
                };
                let selected = if details.is_selected {
                    "  <== selected"
                } else {
                    ""
                };
                result.push(format!("{indent}{icon}{name}{selected}"));
            });
        });

        result
    }
}<|MERGE_RESOLUTION|>--- conflicted
+++ resolved
@@ -11,13 +11,8 @@
     geometry::vector::Vector2F,
     impl_internal_actions, keymap,
     platform::CursorStyle,
-<<<<<<< HEAD
     AppContext, ClipboardItem, Element, ElementBox, Entity, ModelHandle, MutableAppContext,
-    PromptLevel, Task, View, ViewContext, ViewHandle, WeakViewHandle,
-=======
-    AppContext, Element, ElementBox, Entity, ModelHandle, MutableAppContext, PromptLevel,
-    RenderContext, Task, View, ViewContext, ViewHandle,
->>>>>>> 82d6e606
+    PromptLevel, RenderContext, Task, View, ViewContext, ViewHandle, WeakViewHandle,
 };
 use menu::{Confirm, SelectNext, SelectPrev};
 use project::{Entry, EntryKind, Project, ProjectEntryId, ProjectPath, Worktree, WorktreeId};
@@ -42,11 +37,8 @@
     selection: Option<Selection>,
     edit_state: Option<EditState>,
     filename_editor: ViewHandle<Editor>,
-<<<<<<< HEAD
     context_menu: ViewHandle<ContextMenu>,
     handle: WeakViewHandle<Self>,
-=======
->>>>>>> 82d6e606
 }
 
 #[derive(Copy, Clone)]
@@ -181,11 +173,8 @@
                 selection: None,
                 edit_state: None,
                 filename_editor,
-<<<<<<< HEAD
                 context_menu: cx.add_view(|_| ContextMenu::new()),
                 handle: cx.weak_handle(),
-=======
->>>>>>> 82d6e606
             };
             this.update_visible_entries(None, cx);
             this
@@ -967,40 +956,32 @@
         "ProjectPanel"
     }
 
-<<<<<<< HEAD
     fn render(&mut self, cx: &mut gpui::RenderContext<'_, Self>) -> gpui::ElementBox {
         enum Tag {}
         let theme = &cx.global::<Settings>().theme.project_panel;
         let mut container_style = theme.container;
         let padding = std::mem::take(&mut container_style.padding);
-        let handle = self.handle.clone();
         Stack::new()
             .with_child(
-                MouseEventHandler::new::<Tag, _, _>(0, cx, |_, _| {
+                MouseEventHandler::new::<Tag, _, _>(0, cx, |_, cx| {
                     UniformList::new(
                         self.list.clone(),
                         self.visible_entries
                             .iter()
                             .map(|(_, worktree_entries)| worktree_entries.len())
                             .sum(),
-                        move |range, items, cx| {
+                        cx,
+                        move |this, range, items, cx| {
                             let theme = cx.global::<Settings>().theme.clone();
-                            let this = handle.upgrade(cx).unwrap();
-                            this.update(cx.app, |this, cx| {
-                                this.for_each_visible_entry(
-                                    range.clone(),
+                            this.for_each_visible_entry(range.clone(), cx, |id, details, cx| {
+                                items.push(Self::render_entry(
+                                    id,
+                                    details,
+                                    &this.filename_editor,
+                                    &theme.project_panel,
                                     cx,
-                                    |id, details, cx| {
-                                        items.push(Self::render_entry(
-                                            id,
-                                            details,
-                                            &this.filename_editor,
-                                            &theme.project_panel,
-                                            cx,
-                                        ));
-                                    },
-                                );
-                            })
+                                ));
+                            });
                         },
                     )
                     .with_padding_top(padding.top)
@@ -1020,37 +1001,6 @@
             )
             .with_child(ChildView::new(&self.context_menu).boxed())
             .boxed()
-=======
-    fn render(&mut self, cx: &mut RenderContext<'_, Self>) -> gpui::ElementBox {
-        let theme = &cx.global::<Settings>().theme.project_panel;
-        let mut container_style = theme.container;
-        let padding = std::mem::take(&mut container_style.padding);
-        UniformList::new(
-            self.list.clone(),
-            self.visible_entries
-                .iter()
-                .map(|(_, worktree_entries)| worktree_entries.len())
-                .sum(),
-            cx,
-            move |this, range, items, cx| {
-                let theme = cx.global::<Settings>().theme.clone();
-                this.for_each_visible_entry(range.clone(), cx, |id, details, cx| {
-                    items.push(Self::render_entry(
-                        id,
-                        details,
-                        &this.filename_editor,
-                        &theme.project_panel,
-                        cx,
-                    ));
-                });
-            },
-        )
-        .with_padding_top(padding.top)
-        .with_padding_bottom(padding.bottom)
-        .contained()
-        .with_style(container_style)
-        .boxed()
->>>>>>> 82d6e606
     }
 
     fn keymap_context(&self, _: &AppContext) -> keymap::Context {
